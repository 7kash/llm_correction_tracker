# 🧠 LLM Inference Tracker

⚠️ **NEW VERSION AVAILABLE**: [Gradio App](gradio_app/) with **real model internals** (attention, layer trajectories, logit lens)

**Track how Large Language Models change their responses when corrected** — with visualizations of internal mechanisms!

![Status](https://img.shields.io/badge/Status-Migrating-orange) ![Python](https://img.shields.io/badge/Python-3.8+-blue) ![Gradio](https://img.shields.io/badge/Gradio-4.19-blue) ![AI](https://img.shields.io/badge/AI-Model_Internals-purple)

📚 **[Full Documentation](CLAUDE.md)** | 🏗️ **[Architecture](architecture.md)** | 📋 **[Roadmap](plan.md)** | ✅ **[Tasks](todo.md)**

## 🚀 Quick Start (New Gradio Version)

```bash
cd gradio_app
pip install -r requirements.txt
python app.py
# Open http://localhost:7860
```

See [gradio_app/README.md](gradio_app/README.md) for details.

---

<<<<<<< HEAD
## ⚠️ Legacy Version Below
=======
### Prerequisites

- **Python 3.8+** installed
- **OpenAI API Key** (get one at [platform.openai.com](https://platform.openai.com/api-keys))
- A web browser

### Installation

1. **Clone the repository**
   ```bash
   git clone <your-repo-url>
   cd llm_correction_tracker
   ```

2. **Set up the backend**
   ```bash
   cd backend

   # Create a virtual environment
   python -m venv venv

   # Activate it
   # On Windows:
   venv\Scripts\activate
   # On Mac/Linux:
   source venv/bin/activate

   # Install dependencies
   pip install -r requirements.txt
   ```

3. **Configure your API key**
   ```bash
   # Copy the example environment file
   cp .env.example .env

   # Edit .env and add your OpenAI API key
   # OPENAI_API_KEY=your_actual_key_here
   ```

4. **Run the application**
   ```bash
   # Start the backend (from the backend directory)
  PORT=5001 python app.py  
   ```

5. **Open the frontend**
   - Open `frontend/index.html` in your web browser
   - Or use a local server:
     ```bash
     # From the frontend directory
     python -m http.server 8000
     # Then visit http://localhost:8000
     ```
>>>>>>> d3b8bb76

The documentation below describes the **old Flask+React version** with semantic similarity analysis. This version is being replaced by the **Gradio app** (see above) which uses **real model internals** instead of text similarity approximations.

**Use the Gradio app** for:
- Real attention weights from the model
- Layer-by-layer hidden state tracking
- Logit lens (what model "thinks" at each layer)

**Old version features** (semantic similarity):
- Cosine similarity heatmaps
- Vector movement in 2D (UMAP/PCA)
- Sentence-level comparison

---

## ✨ What Was New (Legacy)

## 🎯 What It Does

1. **Ask** the AI a question (OpenAI, Groq, or mock mode)
2. **Correct** when it's wrong
3. **Visualize** how responses change:
   - Semantic similarity (cosine, Jaccard, angles)
   - 2D semantic space evolution
   - Sentence-level comparisons
   - Length, sentiment, confidence trends

## 🚀 Key Features

### Semantic Analysis 🔥
- **384D embeddings** via sentence-transformers
- **Cosine similarity** with plain-English descriptions (Tiny tweak → Major rethink)
- **Vector movement** in 2D space (UMAP/PCA)
- **Sentence comparison** heatmaps

### Similarity Metrics 📐
- **Cosine**: Semantic meaning (0.0-1.0)
- **Jaccard**: Word overlap %
- **Vector Angle**: Geometric difference
- **Length Change**: Response size Δ

### Interactive Demos 🎓
- **Voting Council**: Attention mechanism with adjustable weights
- **Probability Funnel**: Temperature & softmax visualization
- Access via `explainers.html`

### Educational Content 📚
- **Theory boxes**: Conceptual explanations
- **Calculation boxes**: Formulas with examples
- **Explanation boxes**: Interpretation guides

### Design 🎨
- Collapsible sections, color-coded themes
- Smooth animations, responsive layout
- See [architecture.md](architecture.md) for technical details

## 🚀 Quick Start

### Install & Run

```bash
# 1. Install dependencies (Python 3.8+)
cd backend
pip install -r requirements-simple.txt

# 2. Configure (optional - mock mode works without API key)
cp .env.example .env
# Edit .env: Set LLM_MODE=mock|groq|openai

# 3. Start backend
python app.py  # Runs on port 5001

# 4. Start frontend (new terminal)
cd ../frontend
python -m http.server 8000  # Visit http://localhost:8000
```

### Configuration Options

```bash
# Mock Mode (default - no API key needed)
LLM_MODE=mock

# Groq (FREE & fast)
LLM_MODE=groq
GROQ_API_KEY=your_key  # Get at https://console.groq.com

# OpenAI (paid)
LLM_MODE=openai
OPENAI_API_KEY=your_key
```

**First run**: Downloads sentence-transformers model (~400MB, one-time)

## 📖 How to Use

1. **Ask a question**: "When did the Mexican-American War end?"
2. **Get response**: Click "🚀 Start Learning Session"
3. **Provide correction**: "The treaty was signed in February 1848"
4. **Explore visualizations**: After 2+ responses, semantic analysis activates
   - Similarity heatmap (all response pairs)
   - Vector movement (2D trajectory)
   - Sentence comparison (which ideas changed)
5. **Learn theory**: Expand collapsible sections for educational content
6. **Try demos**: Click "🚀 Open Interactive Explainers"

## 🏗️ Project Structure

```
llm_correction_tracker/
├── backend/
│   ├── app.py                    # Flask API + semantic analysis
│   ├── requirements-simple.txt   # Dependencies
│   └── .env                      # Configuration (create from .env.example)
├── frontend/
│   ├── index.html                # Main app
│   └── explainers.html           # Interactive demos
├── CLAUDE.md                     # AI assistant guide
├── architecture.md               # Technical details
├── plan.md                       # Roadmap
└── README.md                     # This file
```

See [architecture.md](architecture.md) for API endpoints, data models, and technical details.

## 🤔 FAQ

**Do I need an API key?**
No! Mock mode works without any API key.

**Cosine vs Jaccard similarity?**
- **Cosine**: Semantic meaning via embeddings (0.0-1.0)
- **Jaccard**: Word overlap % (0.0-1.0)

**UMAP vs PCA?**
App tries UMAP first (better clusters), falls back to PCA if needed.

**Is data private?**
- Mock: All local
- Groq/OpenAI: Sent to their APIs
- Sessions: In-memory, cleared on restart

**Customization?**
Edit `backend/app.py` to change embedding models or thresholds. See [CLAUDE.md](CLAUDE.md) for details.

## 🐛 Troubleshooting

| Issue | Solution |
|-------|----------|
| "Semantic analysis unavailable" | `pip install sentence-transformers` (~400MB download) |
| Visualizations not showing | Check browser console (F12), refresh after backend starts |
| CORS errors | Backend must run on port 5001, use `python -m http.server` |
| Slow first run | Normal - downloads model once, cached afterward |

See [CLAUDE.md](CLAUDE.md) for detailed troubleshooting guide.

## 🚀 Future Plans

See [plan.md](plan.md) for full roadmap. Next phases:
- **Phase 5**: SQLite persistence, export visualizations
- **Phase 6**: More demos (beam search, token prediction)
- **Phase 7**: Local LLM support (Ollama)
- **Phase 8**: Multi-language embeddings

## 📄 License & Contributing

**MIT License** - Free for educational use!

Contributions welcome! See [todo.md](todo.md) for task list and priorities.

## 🙏 Built With

[sentence-transformers](https://www.sbert.net/) • [Chart.js](https://www.chartjs.org/) • [UMAP](https://umap-learn.readthedocs.io/) • [Groq](https://groq.com/)

---

**Making AI concepts accessible through beautiful visualizations** ✨<|MERGE_RESOLUTION|>--- conflicted
+++ resolved
@@ -21,9 +21,6 @@
 
 ---
 
-<<<<<<< HEAD
-## ⚠️ Legacy Version Below
-=======
 ### Prerequisites
 
 - **Python 3.8+** installed
@@ -78,7 +75,6 @@
      python -m http.server 8000
      # Then visit http://localhost:8000
      ```
->>>>>>> d3b8bb76
 
 The documentation below describes the **old Flask+React version** with semantic similarity analysis. This version is being replaced by the **Gradio app** (see above) which uses **real model internals** instead of text similarity approximations.
 
